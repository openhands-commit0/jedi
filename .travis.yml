language: python
sudo: true
python:
  - 2.7
  - 3.3
  - 3.4
  - 3.5
  - 3.6

env:
  - JEDI_TEST_ENVIRONMENT=27
  - JEDI_TEST_ENVIRONMENT=33
  - JEDI_TEST_ENVIRONMENT=34
  - JEDI_TEST_ENVIRONMENT=35
  - JEDI_TEST_ENVIRONMENT=36

matrix:
  allow_failures:
    - python: pypy
    - env: TOXENV=sith
    - env:
        - TOXENV=cov
        - JEDI_TEST_ENVIRONMENT=36
    - python: 3.7-dev
  include:
<<<<<<< HEAD
    - python: 3.5
      env:
        - TOXENV=cov
        - JEDI_TEST_ENVIRONMENT=36
    - python: 3.5
=======
    - python: 3.6
      env: TOXENV=cov
    - python: 3.6
>>>>>>> 5b184fbd
      env: TOXENV=sith
    # For now ignore pypy, there are so many issues that we don't really need
    # to run it.
    #- python: pypy
    - python: "3.7-dev"
before_install:
    - ./travis_install.sh
    # Need to add the path to the Python versions in the end. This might add
    # something twice, but it doesn't really matter, because they are appended.
    - export PATH=$PATH:/opt/python/3.3/bin
    - export PATH=$PATH:/opt/python/3.5/bin
    # 3.6 was not installed manually, but already is on the system. However
    # it's not on path (unless 3.6 is selected).
    - export PATH=$PATH:/opt/python/3.6/bin
install:
    - pip install --quiet tox-travis
script:
    - tox
after_script:
    - if [ $TOXENV == "cov" ]; then
      pip install --quiet coveralls;
      coveralls;
      fi<|MERGE_RESOLUTION|>--- conflicted
+++ resolved
@@ -23,17 +23,11 @@
         - JEDI_TEST_ENVIRONMENT=36
     - python: 3.7-dev
   include:
-<<<<<<< HEAD
-    - python: 3.5
+    - python: 3.6
       env:
         - TOXENV=cov
         - JEDI_TEST_ENVIRONMENT=36
-    - python: 3.5
-=======
     - python: 3.6
-      env: TOXENV=cov
-    - python: 3.6
->>>>>>> 5b184fbd
       env: TOXENV=sith
     # For now ignore pypy, there are so many issues that we don't really need
     # to run it.
