--- conflicted
+++ resolved
@@ -30,11 +30,8 @@
 from jedi.api.environment import InterpreterEnvironment
 from jedi.api.project import get_default_project, Project
 from jedi.api.errors import parso_to_jedi_errors
-<<<<<<< HEAD
-=======
 from jedi.api import refactoring
 from jedi.api.refactoring.extract import extract_function, extract_variable
->>>>>>> 5b54ac83
 from jedi.inference import InferenceState
 from jedi.inference import imports
 from jedi.inference.references import find_references
@@ -124,15 +121,9 @@
         references works well, because the right folder is searched. There are
         also ways to modify the sys path and other things.
     """
-<<<<<<< HEAD
-    def __init__(self, source=None, line=None, column=None, path=None,
-                 encoding='utf-8', sys_path=None, environment=None,
-                 project=None):
-=======
     def __init__(self, code=None, line=None, column=None, path=None,
                  encoding=None, sys_path=None, environment=None,
                  project=None, source=None):
->>>>>>> 5b54ac83
         self._orig_path = path
         # An empty path (also empty string) should always result in no path.
         self.path = os.path.abspath(path) if path else None
@@ -189,19 +180,7 @@
             project = get_default_project(
                 os.path.dirname(self.path) if path else None
             )
-<<<<<<< HEAD
-        # TODO deprecate and remove sys_path from the Script API.
-        if sys_path is not None:
-            project._sys_path = sys_path
-            warnings.warn(
-                "Deprecated since version 0.17.0. Use the project API instead, "
-                "which means Script(project=Project(dir, sys_path=sys_path)) instead.",
-                DeprecationWarning,
-                stacklevel=2
-            )
-=======
-
->>>>>>> 5b54ac83
+
         self._inference_state = InferenceState(
             project, environment=environment, script_path=self.path
         )
@@ -670,17 +649,8 @@
         return [classes.Name(self._inference_state, n) for n in names]
 
     def get_syntax_errors(self):
-<<<<<<< HEAD
-        return parso_to_jedi_errors(self._grammar, self._module_node)
-
-    def _names(self, all_scopes=False, definitions=True, references=False):
-        def def_ref_filter(_def):
-            is_def = _def._name.tree_name.is_definition()
-            return definitions and is_def or references and not is_def
-=======
         """
         Lists all syntax errors in the current file.
->>>>>>> 5b54ac83
 
         :rtype: list of :class:`.SyntaxError`
         """
@@ -868,11 +838,7 @@
             if not isinstance(environment, InterpreterEnvironment):
                 raise TypeError("The environment needs to be an InterpreterEnvironment subclass.")
 
-<<<<<<< HEAD
-        super(Interpreter, self).__init__(source, environment=environment,
-=======
         super(Interpreter, self).__init__(code, environment=environment,
->>>>>>> 5b54ac83
                                           project=Project(os.getcwd()), **kwds)
         self.namespaces = namespaces
         self._inference_state.allow_descriptor_getattr = self._allow_descriptor_getattr_default
