--- conflicted
+++ resolved
@@ -34,11 +34,7 @@
 from jedi.evaluate.cache import memoize_default
 from jedi.evaluate.helpers import FakeName, get_module_names
 from jedi.evaluate.finder import global_names_dict_generator, filter_definition_names
-<<<<<<< HEAD
-=======
-from jedi.evaluate import analysis
 from jedi.evaluate.sys_path import get_venv_path
->>>>>>> c50fc7a0
 
 # Jedi uses lots and lots of recursion. By setting this a little bit higher, we
 # can remove some "maximum recursion depth" errors.
