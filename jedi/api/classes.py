--- conflicted
+++ resolved
@@ -413,16 +413,11 @@
     @memoize_method
     def params(self):
         """
-<<<<<<< HEAD
         Deprecated! Will raise a warning soon. Use get_signatures()[...].params.
 
-        Raises an ``AttributeError`` if the definition is not callable.
-        Otherwise returns a list of `Definition` that represents the params.
-=======
         Raises :exc:`AttributeError` if the definition is not callable.
         Otherwise returns a list of :class:`.Definition` that represents the
         params.
->>>>>>> 61bc15b1
         """
         warnings.warn(
             "Deprecated since version 0.16.0. Use get_signatures()[...].params",
