--- conflicted
+++ resolved
@@ -2,11 +2,8 @@
 
 from jedi._compatibility import FileNotFoundError, force_unicode, scandir
 from jedi.api import classes
-<<<<<<< HEAD
 from jedi.api.strings import StringName, get_quote_ending
-=======
 from jedi.api.helpers import fuzzy_match, start_match
->>>>>>> eff67067
 from jedi.inference.helpers import get_str_or_none
 
 
