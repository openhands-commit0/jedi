--- conflicted
+++ resolved
@@ -47,17 +47,12 @@
 
 class MixedModuleContext(ModuleContext):
     def __init__(self, tree_module_value, namespaces):
-<<<<<<< HEAD
         super().__init__(tree_module_value)
-        self._namespace_objects = [NamespaceObject(n) for n in namespaces]
-=======
-        super(MixedModuleContext, self).__init__(tree_module_value)
         self.mixed_values = [
             self._get_mixed_object(
                 _create(self.inference_state, NamespaceObject(n))
             ) for n in namespaces
         ]
->>>>>>> 7851dff9
 
     def _get_mixed_object(self, compiled_value):
         return mixed.MixedObject(
