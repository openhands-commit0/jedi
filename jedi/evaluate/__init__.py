--- conflicted
+++ resolved
@@ -89,10 +89,9 @@
         self.recursion_detector = recursion.RecursionDetector()
         self.execution_recursion_detector = recursion.ExecutionRecursionDetector()
         self.analysis = []
-<<<<<<< HEAD
         self.predefined_if_name_dict_dict = {}
         self.is_analysis = False
-=======
+
         if sys_path is None:
             sys_path = sys.path
         self.sys_path = copy.copy(sys_path)
@@ -100,7 +99,6 @@
             self.sys_path.remove('')
         except ValueError:
             pass
->>>>>>> c50fc7a0
 
     def wrap(self, element):
         if isinstance(element, tree.Class):
