"""
:mod:`jedi.evaluate.imports` is here to resolve import statements and return
the modules/classes/functions/whatever, which they stand for. However there's
not any actual importing done. This module is about finding modules in the
filesystem. This can be quite tricky sometimes, because Python imports are not
always that simple.

This module uses imp for python up to 3.2 and importlib for python 3.3 on; the
correct implementation is delegated to _compatibility.

This module also supports import autocompletion, which means to complete
statements like ``from datetim`` (cursor at the end would return ``datetime``).
"""
import os

from parso.python import tree
from parso.tree import search_ancestor
from parso import python_bytes_to_unicode

from jedi._compatibility import (FileNotFoundError, ImplicitNSInfo,
                                 force_unicode, unicode)
from jedi import debug
from jedi import settings
from jedi.parser_utils import get_cached_code_lines
from jedi.evaluate import sys_path
from jedi.evaluate import helpers
from jedi.evaluate import compiled
from jedi.evaluate import analysis
from jedi.evaluate.utils import unite
from jedi.evaluate.cache import evaluator_method_cache
from jedi.evaluate.filters import AbstractNameDefinition
from jedi.evaluate.base_context import ContextSet, NO_CONTEXTS
from jedi.evaluate.gradual.typeshed import import_module_decorator


class ModuleCache(object):
    def __init__(self):
        self._path_cache = {}
        self._name_cache = {}

    def add(self, string_names, context_set):
        #path = module.py__file__()
        #self._path_cache[path] = context_set
        if string_names is not None:
            self._name_cache[string_names] = context_set

    def get(self, string_names):
        return self._name_cache[string_names]

    def get_from_path(self, path):
        return self._path_cache[path]


# This memoization is needed, because otherwise we will infinitely loop on
# certain imports.
@evaluator_method_cache(default=NO_CONTEXTS)
def infer_import(context, tree_name, is_goto=False):
    module_context = context.get_root_context()
    import_node = search_ancestor(tree_name, 'import_name', 'import_from')
    import_path = import_node.get_path_for_name(tree_name)
    from_import_name = None
    evaluator = context.evaluator
    try:
        from_names = import_node.get_from_names()
    except AttributeError:
        # Is an import_name
        pass
    else:
        if len(from_names) + 1 == len(import_path):
            # We have to fetch the from_names part first and then check
            # if from_names exists in the modules.
            from_import_name = import_path[-1]
            import_path = from_names

    importer = Importer(evaluator, tuple(import_path),
                        module_context, import_node.level)

    types = importer.follow()

    #if import_node.is_nested() and not self.nested_resolve:
    #    scopes = [NestedImportModule(module, import_node)]

    if not types:
        return NO_CONTEXTS

    if from_import_name is not None:
        types = unite(
            t.py__getattribute__(
                from_import_name,
                name_context=context,
                is_goto=is_goto,
                analysis_errors=False
            )
            for t in types
        )
        if not is_goto:
            types = ContextSet(types)

        if not types:
            path = import_path + [from_import_name]
            importer = Importer(evaluator, tuple(path),
                                module_context, import_node.level)
            types = importer.follow()
            # goto only accepts `Name`
            if is_goto:
                types = set(s.name for s in types)
    else:
        # goto only accepts `Name`
        if is_goto:
            types = set(s.name for s in types)

    debug.dbg('after import: %s', types)
    return types


class NestedImportModule(tree.Module):
    """
    TODO while there's no use case for nested import module right now, we might
        be able to use them for static analysis checks later on.
    """
    def __init__(self, module, nested_import):
        self._module = module
        self._nested_import = nested_import

    def _get_nested_import_name(self):
        """
        Generates an Import statement, that can be used to fake nested imports.
        """
        i = self._nested_import
        # This is not an existing Import statement. Therefore, set position to
        # 0 (0 is not a valid line number).
        zero = (0, 0)
        names = [unicode(name) for name in i.namespace_names[1:]]
        name = helpers.FakeName(names, self._nested_import)
        new = tree.Import(i._sub_module, zero, zero, name)
        new.parent = self._module
        debug.dbg('Generated a nested import: %s', new)
        return helpers.FakeName(str(i.namespace_names[1]), new)

    def __getattr__(self, name):
        return getattr(self._module, name)

    def __repr__(self):
        return "<%s: %s of %s>" % (self.__class__.__name__, self._module,
                                   self._nested_import)


def _add_error(context, name, message=None):
    # Should be a name, not a string!
    if message is None:
        name_str = str(name.value) if isinstance(name, tree.Name) else name
        message = 'No module named ' + name_str
    if hasattr(name, 'parent') and context is not None:
        analysis.add(context, 'import-error', name, message)
    else:
        debug.warning('ImportError without origin: ' + message)


class ImportName(AbstractNameDefinition):
    start_pos = (1, 0)
    _level = 0

    def __init__(self, parent_context, string_name):
        self.parent_context = parent_context
        self.string_name = string_name

    def infer(self):
        return Importer(
            self.parent_context.evaluator,
            [self.string_name],
            self.parent_context,
            level=self._level,
        ).follow()

    def goto(self):
        return [m.name for m in self.infer()]

    def get_root_context(self):
        # Not sure if this is correct.
        return self.parent_context.get_root_context()

    @property
    def api_type(self):
        return 'module'


class SubModuleName(ImportName):
    _level = 1


class OsPathName(ImportName):
    def infer(self):
        return self.parent_context.evaluator.import_module(('os', 'path'))


class Importer(object):
    def __init__(self, evaluator, import_path, module_context, level=0):
        """
        An implementation similar to ``__import__``. Use `follow`
        to actually follow the imports.

        *level* specifies whether to use absolute or relative imports. 0 (the
        default) means only perform absolute imports. Positive values for level
        indicate the number of parent directories to search relative to the
        directory of the module calling ``__import__()`` (see PEP 328 for the
        details).

        :param import_path: List of namespaces (strings or Names).
        """
        debug.speed('import %s' % (import_path,))
        self._evaluator = evaluator
        self.level = level
        self.module_context = module_context
        try:
            self.file_path = module_context.py__file__()
        except AttributeError:
            # Can be None for certain compiled modules like 'builtins'.
            self.file_path = None

        if level:
            base = module_context.py__package__().split('.')
            if base == [''] or base == ['__main__']:
                base = []
            if level > len(base):
                path = module_context.py__file__()
                if path is not None:
                    import_path = list(import_path)
                    p = path
                    for i in range(level):
                        p = os.path.dirname(p)
                    dir_name = os.path.basename(p)
                    # This is not the proper way to do relative imports. However, since
                    # Jedi cannot be sure about the entry point, we just calculate an
                    # absolute path here.
                    if dir_name:
                        import_path.insert(0, dir_name)
                    else:
                        _add_error(
                            module_context, import_path[-1],
                            message='Attempted relative import beyond top-level package.'
                        )
                        import_path = []
                # If no path is defined in the module we have no ideas where we
                # are in the file system. Therefore we cannot know what to do.
                # In this case we just let the path there and ignore that it's
                # a relative path. Not sure if that's a good idea.
            else:
                # Here we basically rewrite the level to 0.
                base = tuple(base)
                if level > 1:
                    base = base[:-level + 1]

                import_path = base + tuple(import_path)
        self.import_path = import_path

    @property
    def str_import_path(self):
        """Returns the import path as pure strings instead of `Name`."""
        return tuple(
            name.value if isinstance(name, tree.Name) else name
            for name in self.import_path
        )

    def sys_path_with_modifications(self):

        sys_path_mod = (
            self._evaluator.get_sys_path()
            + sys_path.check_sys_path_modifications(self.module_context)
        )

        if self.import_path and self.file_path is not None \
                and self._evaluator.environment.version_info.major == 2:
            # Python2 uses an old strange way of importing relative imports.
            sys_path_mod.append(force_unicode(os.path.dirname(self.file_path)))

        return sys_path_mod

    def follow(self):
        if not self.import_path or not self._evaluator.infer_enabled:
            return NO_CONTEXTS

        import_names = tuple(
            force_unicode(i.value if isinstance(i, tree.Name) else i)
            for i in self.import_path
        )

        context_set = [None]
        for i, name in enumerate(self.import_path):
            try:
                context_set = ContextSet.from_sets([
                    self._evaluator.import_module(
                        import_names[:i+1],
                        parent_module_context,
                        self.sys_path_with_modifications(),
                    )
                    for parent_module_context in context_set
                ])
            except JediImportError:
                _add_error(self.module_context, name)
                return NO_CONTEXTS
        return context_set

    def _get_module_names(self, search_path=None, in_module=None):
        """
        Get the names of all modules in the search_path. This means file names
        and not names defined in the files.
        """
        sub = self._evaluator.compiled_subprocess

        names = []
        # add builtin module names
        if search_path is None and in_module is None:
            names += [ImportName(self.module_context, name)
                      for name in sub.get_builtin_module_names()]

        if search_path is None:
            search_path = self.sys_path_with_modifications()

        for name in sub.list_module_names(search_path):
            if in_module is None:
                n = ImportName(self.module_context, name)
            else:
                n = SubModuleName(in_module, name)
            names.append(n)
        return names

    def completion_names(self, evaluator, only_modules=False):
        """
        :param only_modules: Indicates wheter it's possible to import a
            definition that is not defined in a module.
        """
        names = []
        if self.import_path:
            # flask
            if self.str_import_path == ('flask', 'ext'):
                # List Flask extensions like ``flask_foo``
                for mod in self._get_module_names():
                    modname = mod.string_name
                    if modname.startswith('flask_'):
                        extname = modname[len('flask_'):]
                        names.append(ImportName(self.module_context, extname))
                # Now the old style: ``flaskext.foo``
                for dir in self.sys_path_with_modifications():
                    flaskext = os.path.join(dir, 'flaskext')
                    if os.path.isdir(flaskext):
                        names += self._get_module_names([flaskext])

            for context in self.follow():
                # Non-modules are not completable.
                if context.api_type != 'module':  # not a module
                    continue
                # namespace packages
                try:
                    path_method = context.py__path__
                except AttributeError:
                    pass
                else:
                    # For implicit namespace packages and module names.
                    names += self._get_module_names(path_method(), in_module=context)

                if only_modules:
                    # In the case of an import like `from x.` we don't need to
                    # add all the variables.
                    if ('os',) == self.str_import_path and not self.level:
                        # os.path is a hardcoded exception, because it's a
                        # ``sys.modules`` modification.
                        names.append(OsPathName(context, 'path'))
                    continue

                for filter in context.get_filters(search_global=False):
                    names += filter.values()
        else:
            # Empty import path=completion after import
            if not self.level:
                names += self._get_module_names()

            if self.file_path is not None:
                path = os.path.abspath(self.file_path)
                for i in range(self.level - 1):
                    path = os.path.dirname(path)
                names += self._get_module_names([path])

        return names


class JediImportError(Exception):
    def __init__(self, import_names):
        self.import_names = import_names


@import_module_decorator
def import_module(evaluator, import_names, parent_module_context, sys_path):
    """
    This method is very similar to importlib's `_gcd_import`.
    """
    if import_names[0] in settings.auto_import_modules:
        module = _load_module(
            evaluator,
            import_names=import_names,
            sys_path=sys_path,
        )
        return ContextSet([module])

    module_name = '.'.join(import_names)
    if parent_module_context is None:
        # Override the sys.path. It works only good that way.
        # Injecting the path directly into `find_module` did not work.
        code, module_path, is_pkg = evaluator.compiled_subprocess.get_module_info(
            string=import_names[-1],
            full_name=module_name,
            sys_path=sys_path,
            is_global_search=True,
        )
        if module_path is None:
            raise JediImportError(import_names)
    else:
        try:
            method = parent_module_context.py__path__
        except AttributeError:
            # The module is not a package.
            raise JediImportError(import_names)
        else:
            paths = method()
            for path in paths:
                # At the moment we are only using one path. So this is
                # not important to be correct.
                if not isinstance(path, list):
                    path = [path]
                code, module_path, is_pkg = evaluator.compiled_subprocess.get_module_info(
                    string=import_names[-1],
                    path=path,
                    full_name=module_name,
                    is_global_search=False,
                )
                if module_path is not None:
                    break
            else:
                raise JediImportError(import_names)

    module = _load_module(
        evaluator, module_path, code, sys_path,
        import_names=import_names,
        safe_module_name=True,
    )

    if parent_module_context is None:
        debug.dbg('global search_module %s: %s', import_names[-1], module)
    else:
        debug.dbg('search_module %s in paths %s: %s', module_name, paths, module)
    return ContextSet([module])


def _load_module(evaluator, path=None, code=None, sys_path=None,
                 import_names=None, safe_module_name=False):
    if import_names is None:
        dotted_name = None
    else:
        dotted_name = '.'.join(import_names)
    try:
        return evaluator.module_cache.get_from_path(path)
    except KeyError:
        pass

    if isinstance(path, ImplicitNSInfo):
        from jedi.evaluate.context.namespace import ImplicitNamespaceContext
        module = ImplicitNamespaceContext(
            evaluator,
            fullname=path.name,
            paths=path.paths,
        )
    else:
        if sys_path is None:
            sys_path = evaluator.get_sys_path()

        if path is not None and path.endswith(('.py', '.zip', '.egg')):
            module_node = evaluator.parse(
                code=code, path=path, cache=True,
                diff_cache=settings.fast_parser,
                cache_path=settings.cache_directory)

            from jedi.evaluate.context import ModuleContext
            module = ModuleContext(
                evaluator, module_node,
                path=path,
                string_names=import_names,
                code_lines=get_cached_code_lines(evaluator.grammar, path),
            )
        else:
            assert dotted_name is not None
            module = compiled.load_module(evaluator, dotted_name=dotted_name, sys_path=sys_path)
            if module is None:
                # The file might raise an ImportError e.g. and therefore not be
                # importable.
                raise JediImportError(import_names)
    return module


def get_modules_containing_name(evaluator, modules, name):
    """
    Search a name in the directories of modules.
    """
    def check_directory(path):
        d = os.path.dirname(os.path.abspath(path))
        for file_name in os.listdir(d):
            path = os.path.join(d, file_name)
            if file_name.endswith('.py'):
                yield path

    def check_fs(path, base_names):
        try:
            f = open(path, 'rb')
        except FileNotFoundError:
            return
        with f:
            code = python_bytes_to_unicode(f.read(), errors='replace')
            if name in code:
                e_sys_path = evaluator.get_sys_path()
<<<<<<< HEAD
                module_name = os.path.basename(path)
                if module_name.endswith('.py'):
                    module_name = module_name[:-3]

                if base_names:
                    import_names = base_names + (module_name,)
                else:
                    import_names = sys_path.calculate_dotted_path_from_sys_path(e_sys_path, path)

=======
                import_names = sys_path.transform_path_to_dotted(e_sys_path, path)
>>>>>>> ffd9a6b4
                module = _load_module(
                    evaluator, path, code,
                    sys_path=e_sys_path,
                    import_names=import_names,
                )
                evaluator.module_cache.add(import_names, ContextSet([module]))
                return module

    # skip non python modules
    used_mod_paths = set()
    path_with_names_to_be_checked = []
    for m in modules:
        try:
            path = m.py__file__()
        except AttributeError:
            pass
        else:
            if path is not None:
                if path not in used_mod_paths:
                    used_mod_paths.add(path)
                    string_names = m.string_names
                    if not m.is_package() and string_names is not None:
                        string_names = string_names[:-1]
                    path_with_names_to_be_checked.append((path, string_names))
        yield m

    if not settings.dynamic_params_for_other_modules:
        return

    for p in settings.additional_dynamic_modules:
        p = os.path.abspath(p)
        if p not in used_mod_paths:
            path_with_names_to_be_checked.append((p, None))

    for p, base_names in path_with_names_to_be_checked:
        for file_path in check_directory(p):
            m = check_fs(file_path, base_names)
            if m is not None and not isinstance(m, compiled.CompiledObject):
                yield m<|MERGE_RESOLUTION|>--- conflicted
+++ resolved
@@ -515,7 +515,6 @@
             code = python_bytes_to_unicode(f.read(), errors='replace')
             if name in code:
                 e_sys_path = evaluator.get_sys_path()
-<<<<<<< HEAD
                 module_name = os.path.basename(path)
                 if module_name.endswith('.py'):
                     module_name = module_name[:-3]
@@ -523,11 +522,8 @@
                 if base_names:
                     import_names = base_names + (module_name,)
                 else:
-                    import_names = sys_path.calculate_dotted_path_from_sys_path(e_sys_path, path)
-
-=======
-                import_names = sys_path.transform_path_to_dotted(e_sys_path, path)
->>>>>>> ffd9a6b4
+                    import_names = sys_path.transform_path_to_dotted(e_sys_path, path)
+
                 module = _load_module(
                     evaluator, path, code,
                     sys_path=e_sys_path,
