--- conflicted
+++ resolved
@@ -257,11 +257,7 @@
             # Since we know nothing about the call location of the sys.path,
             # it's a possibility that the current directory is the origin of
             # the Python execution.
-<<<<<<< HEAD
-            sys_path_mod.insert(0, force_unicode(os.path.dirname(self.file_path)))
-=======
-            sys_path_mod.append(os.path.dirname(self.file_path))
->>>>>>> ad5ac8c4
+            sys_path_mod.append(force_unicode(os.path.dirname(self.file_path)))
 
         return in_path + sys_path_mod
 
