--- conflicted
+++ resolved
@@ -182,30 +182,6 @@
             # check recursion
             return []
 
-<<<<<<< HEAD
-        if self.import_path:
-            try:
-                module, rest = self._importer.follow_file_system()
-            except ModuleNotFound as e:
-                analysis.add(self._evaluator, 'import-error', e.name_part)
-                return []
-
-            if module is None:
-                return []
-
-            if self.import_stmt.is_nested() and not self.nested_resolve:
-                scopes = [NestedImportModule(module, self.import_stmt)]
-            else:
-                scopes = [module]
-
-            star_imports = remove_star_imports(self._evaluator, module)
-            if star_imports:
-                scopes = [StarImportModule(scopes[0], star_imports)]
-
-            # goto only accepts Names or NameParts
-            if is_goto and not rest:
-                scopes = [s.name.names[-1] for s in scopes]
-=======
         try:
             if self.import_path:
                 try:
@@ -213,7 +189,9 @@
                 except ModuleNotFound as e:
                     analysis.add(self._evaluator, 'import-error', e.name_part)
                     return []
->>>>>>> 27444ed6
+
+                if module is None:
+                    return []
 
                 if self.import_stmt.is_nested() and not self.nested_resolve:
                     scopes = [NestedImportModule(module, self.import_stmt)]
