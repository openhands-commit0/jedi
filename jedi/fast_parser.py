"""
Basically a parser that is faster, because it tries to parse only parts and if
anything changes, it only reparses the changed parts. But because it's not
finished (and still not working as I want), I won't document it any further.
"""
import re
import operator

<<<<<<< HEAD
from _compatibility import use_metaclass, reduce, property
import settings
import parsing
import parsing_representation as pr
import cache
import common


SCOPE_CONTENTS = ['asserts', 'subscopes', 'imports', 'statements', 'returns']
=======
from jedi._compatibility import use_metaclass, reduce, property
from jedi import settings
from jedi import parsing
from jedi import parsing_representation as pr
from jedi import cache
>>>>>>> 336d35eb


class Module(pr.Simple, pr.Module):
    def __init__(self, parsers):
        self._end_pos = None, None
        super(Module, self).__init__(self, (1, 0))
        self.parsers = parsers
        self.reset_caches()

    def reset_caches(self):
        """ This module does a whole lot of caching, because it uses different
        parsers. """
        self.cache = {}
        for p in self.parsers:
            p.user_scope = None
            p.user_stmt = None

    def _get(self, name, operation, execute=False, *args, **kwargs):
        key = (name, args, frozenset(kwargs.items()))
        if key not in self.cache:
            if execute:
                objs = (getattr(p.module, name)(*args, **kwargs)
                                                    for p in self.parsers)
            else:
                objs = (getattr(p.module, name) for p in self.parsers)
            self.cache[key] = reduce(operation, objs)
        return self.cache[key]

    def __getattr__(self, name):
        if name == 'global_vars':
            return self._get(name, operator.add)
        elif name.startswith('__'):
            raise AttributeError('Not available!')
        else:
            return getattr(self.parsers[0].module, name)

    @property
    def used_names(self):
        if not self.parsers:
            raise NotImplementedError("Parser doesn't exist.")
        key = 'used_names'
        if key not in self.cache:
            dct = {}
            for p in self.parsers:
                for k, statement_set in p.module.used_names.items():
                    if k in dct:
                        dct[k] |= statement_set
                    else:
                        dct[k] = set(statement_set)

            self.cache[key] = dct
        return self.cache[key]

    @property
    def start_pos(self):
        """ overwrite start_pos of Simple """
        return 1, 0

    @start_pos.setter
    def start_pos(self):
        """ ignore """
        raise AttributeError('TODO remove - just a check if everything works fine.')

    @property
    def end_pos(self):
        return self._end_pos

    @end_pos.setter
    def end_pos(self, value):
        if None in self._end_pos \
                or None not in value and self._end_pos < value:
            self._end_pos = value

    def __repr__(self):
        return "<%s: %s@%s-%s>" % (type(self).__name__, self.name,
                                    self.start_pos[0], self.end_pos[0])


class CachedFastParser(type):
    """ This is a metaclass for caching `FastParser`. """
    def __call__(self, source, module_path=None, user_position=None):
        if not settings.fast_parser:
            return parsing.Parser(source, module_path, user_position)

        pi = cache.parser_cache.get(module_path, None)
        if pi is None or isinstance(pi.parser, parsing.Parser):
            p = super(CachedFastParser, self).__call__(source, module_path,
                                                            user_position)
        else:
            p = pi.parser  # pi is a `cache.ParserCacheItem`
            p.update(source, user_position)
        return p


class ParserNode(object):
    def __init__(self, parser, code, parent=None):
        self.parent = parent
        self.code = code
        self.hash = hash(code)

        self.children = []
        self._old_children = []
        # must be created before new things are added to it.
        self.save_contents(parser)

    def save_contents(self, parser):
        self.parser = parser

        try:
            # with fast_parser we have either 1 subscope or only statements.
            self._content_scope = self.parser.module.subscopes[0]
        except IndexError:
            self._content_scope = self.parser.module

        scope = self._content_scope
        self._contents = {}
        for c in SCOPE_CONTENTS:
            self._contents[c] = getattr(scope, c)
        self._is_generator = scope.is_generator

    def reset_contents(self):
        scope = self._content_scope
        for key, c in self._contents.items():
            setattr(scope, key, c)
        scope.is_generator = self._is_generator

        for c in self.children:
            c.reset_contents()

    def parent_until_indent(self, indent):
        if self.indent >= indent and self.parent:
            self._old_children = []
            return self.parent.parent_until_indent(indent)
        return self

    @property
    def indent(self):
        if not self.parent:
            return 0
        module = self.parser.module
        try:
            el = module.subscopes[0]
        except IndexError:
            try:
                el = module.statements[0]
            except IndexError:
                try:
                    el = module.imports[0]
                except IndexError:
                    el = module.returns[0]
        return el.start_pos[1]

    def _set_items(self, parser, set_parent=False):
        # insert parser objects into current structure
        scope = self._content_scope
        for c in SCOPE_CONTENTS:
            content = getattr(scope, c)
            items = getattr(parser.module, c)
            if set_parent:
                for i in items:
                    i.parent = scope
            content += items
        if str(parser.module.name) == 'ordering':
            #print scope.subscopes
            pass
        scope.is_generator |= parser.module.is_generator

    def add_node(self, node):
        """Adding a node means adding a node that was already added earlier"""
        self.children.append(node)
        self._set_items(node.parser)
        node._old_children = node.children
        node.children = []
        return node

    def add_parser(self, parser, code):
        node = ParserNode(parser, code, self)
        self._set_items(parser, set_parent=True)
        self.children.append(node)
        return node


class FastParser(use_metaclass(CachedFastParser)):
    def __init__(self, code, module_path=None, user_position=None):
        # set values like `pr.Module`.
        self.module_path = module_path
        self.user_position = user_position

        self.current_node = None
        self.parsers = []
        self.module = Module(self.parsers)
        self.reset_caches()

        self._parse(code)

    @property
    def user_scope(self):
        if self._user_scope is None:
            for p in self.parsers:
                if p.user_scope:
                    if self._user_scope is not None and not \
                            isinstance(self._user_scope, pr.SubModule):
                        continue
                    self._user_scope = p.user_scope

        if isinstance(self._user_scope, pr.SubModule):
            self._user_scope = self.module
        return self._user_scope

    @property
    def user_stmt(self):
        if self._user_stmt is None:
            for p in self.parsers:
                if p.user_stmt:
                    self._user_stmt = p.user_stmt
                    break
        return self._user_stmt

    def update(self, code, user_position=None):
        self.user_position = user_position
        self.reset_caches()

        self._parse(code)

    def scan_user_scope(self, sub_module):
        """ Scan with self.user_position.
        :type sub_module: pr.SubModule
        """
        for scope in sub_module.statements + sub_module.subscopes:
            if isinstance(scope, pr.Scope):
                if scope.start_pos <= self.user_position <= scope.end_pos:
                    return self.scan_user_scope(scope) or scope
        return None

    def _split_parts(self, code):
        """
        Split the code into different parts. This makes it possible to parse
        each part seperately and therefore cache parts of the file and not
        everything.
        """
        def add_part():
            txt = '\n'.join(current_lines)
            if txt:
                parts.append(txt)
                current_lines[:] = []

        r_keyword = '^[ \t]*(def|class|@|%s)' % '|'.join(common.FLOWS)

        lines = code.splitlines()
        current_lines = []
        parts = []
        is_decorator = False
        current_indent = 0
        new_indent = False
        in_flow = False
        # All things within flows are simply being ignored.
        for i, l in enumerate(lines):
            # check for dedents
            m = re.match('^([\t ]*)(.?)', l)
            indent = len(m.group(1))
            if m.group(2) in ['', '#']:
                current_lines.append(l)  # just ignore comments and blank lines
                continue

            if indent < current_indent:  # -> dedent
                current_indent = indent
                new_indent = False
                if not in_flow:
                    add_part()
                in_flow = False
            elif new_indent:
                current_indent = indent
                new_indent = False

            # Check lines for functions/classes and split the code there.
            if not in_flow:
                m = re.match(r_keyword, l)
                if m:
                    in_flow = m.group(1) in common.FLOWS
                    if not is_decorator and not in_flow:
                        add_part()
                        current_lines = []
                    is_decorator = '@' == m.group(1)
                    if not is_decorator:
                        current_indent += 1  # it must be higher
                        new_indent = True

            current_lines.append(l)
        add_part()

        for p in parts:
            #print '#####################################'
            #print p
            #print len(p.splitlines())
            pass

        return parts

    def _parse(self, code):
        """ :type code: str """
        parts = self._split_parts(code)
        self.parsers[:] = []

        line_offset = 0
        start = 0
        p = None
        is_first = True
        for code_part in parts:
            lines = code_part.count('\n') + 1
            if is_first or line_offset >= p.end_pos[0]:
                indent = len(re.match(r'[ \t]*', code_part).group(0))
                if is_first and self.current_node is not None:
                    nodes = [self.current_node]
                else:
                    nodes = []
                if self.current_node is not None:

                    self.current_node = \
                                self.current_node.parent_until_indent(indent)
                    nodes += self.current_node._old_children

                # check if code_part has already been parsed
                #print '#'*45,line_offset, p and p.end_pos, '\n', code_part
                p, node = self._get_parser(code_part, code[start:],
                                           line_offset, nodes)

                if is_first and p.module.subscopes:
                    # special case, we cannot use a function subscope as a
                    # base scope, subscopes would save all the other contents
                    new, temp = self._get_parser('', '', 0, [])
                    if self.current_node is None:
                        self.current_node = ParserNode(new, code)
                    else:
                        self.current_node.save_contents(new)
                    self.parsers.append(new)
                    is_first = False

                if is_first:
                    if self.current_node is None:
                        self.current_node = ParserNode(p, code)
                    else:
                        self.current_node.save_contents(p)
                else:
                    if node is None:
                        self.current_node = \
                                    self.current_node.add_parser(p, code)
                    else:
                        self.current_node = self.current_node.add_node(node)
                self.parsers.append(p)

                is_first = False
            else:
                #print '#'*45, line_offset, p.end_pos, 'theheck\n', code_part 
                pass

            line_offset += lines
            start += len(code_part) + 1  # +1 for newline

        #print(self.parsers[0].module.get_code())
        #for p in self.parsers:
        #    print(p.module.get_code())
        #    print(p.module.start_pos, p.module.end_pos)
        #exit()
        del code

    def _get_parser(self, code, parser_code, line_offset, nodes):
        h = hash(code)
        hashes = [n.hash for n in nodes]
        node = None
        try:
            index = hashes.index(h)
            if nodes[index].code != code:
                raise ValueError()
        except ValueError:
            p = parsing.Parser(parser_code, self.module_path,
                               self.user_position, offset=(line_offset, 0),
                               is_fast_parser=True, top_module=self.module)
            p.module.parent = self.module
        else:
            node = nodes.pop(index)
            p = node.parser
            m = p.module
            m.line_offset += line_offset + 1 - m.start_pos[0]
            if self.user_position is not None and \
                    m.start_pos <= self.user_position <= m.end_pos:
                # It's important to take care of the whole user
                # positioning stuff, if no reparsing is being done.
                p.user_stmt = m.get_statement_for_position(
                            self.user_position, include_imports=True)
                if p.user_stmt:
                    p.user_scope = p.user_stmt.parent
                else:
                    p.user_scope = self.scan_user_scope(m) or self.module
        return p, node

    def reset_caches(self):
        self._user_scope = None
        self._user_stmt = None
        self.module.reset_caches()
        if self.current_node is not None:
            self.current_node.reset_contents()<|MERGE_RESOLUTION|>--- conflicted
+++ resolved
@@ -6,23 +6,15 @@
 import re
 import operator
 
-<<<<<<< HEAD
-from _compatibility import use_metaclass, reduce, property
-import settings
-import parsing
-import parsing_representation as pr
-import cache
-import common
-
-
-SCOPE_CONTENTS = ['asserts', 'subscopes', 'imports', 'statements', 'returns']
-=======
 from jedi._compatibility import use_metaclass, reduce, property
 from jedi import settings
 from jedi import parsing
 from jedi import parsing_representation as pr
 from jedi import cache
->>>>>>> 336d35eb
+import common
+
+
+SCOPE_CONTENTS = ['asserts', 'subscopes', 'imports', 'statements', 'returns']
 
 
 class Module(pr.Simple, pr.Module):
