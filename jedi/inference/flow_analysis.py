from typing import Dict, Optional

from jedi.parser_utils import get_flow_branch_keyword, is_scope, get_parent_scope
from jedi.inference.recursion import execution_allowed
from jedi.inference.helpers import is_big_annoying_library


<<<<<<< HEAD
class Status(object):
    lookup_table: Dict[Optional[bool], 'Status'] = {}
=======
class Status:
    lookup_table = {}
>>>>>>> 9d1587a4

    def __init__(self, value: Optional[bool], name: str) -> None:
        self._value = value
        self._name = name
        Status.lookup_table[value] = self

    def invert(self):
        if self is REACHABLE:
            return UNREACHABLE
        elif self is UNREACHABLE:
            return REACHABLE
        else:
            return UNSURE

    def __and__(self, other):
        if UNSURE in (self, other):
            return UNSURE
        else:
            return REACHABLE if self._value and other._value else UNREACHABLE

    def __repr__(self):
        return '<%s: %s>' % (type(self).__name__, self._name)


REACHABLE = Status(True, 'reachable')
UNREACHABLE = Status(False, 'unreachable')
UNSURE = Status(None, 'unsure')


def _get_flow_scopes(node):
    while True:
        node = get_parent_scope(node, include_flows=True)
        if node is None or is_scope(node):
            return
        yield node


def reachability_check(context, value_scope, node, origin_scope=None):
    if is_big_annoying_library(context) \
            or not context.inference_state.flow_analysis_enabled:
        return UNSURE

    first_flow_scope = get_parent_scope(node, include_flows=True)
    if origin_scope is not None:
        origin_flow_scopes = list(_get_flow_scopes(origin_scope))
        node_flow_scopes = list(_get_flow_scopes(node))

        branch_matches = True
        for flow_scope in origin_flow_scopes:
            if flow_scope in node_flow_scopes:
                node_keyword = get_flow_branch_keyword(flow_scope, node)
                origin_keyword = get_flow_branch_keyword(flow_scope, origin_scope)
                branch_matches = node_keyword == origin_keyword
                if flow_scope.type == 'if_stmt':
                    if not branch_matches:
                        return UNREACHABLE
                elif flow_scope.type == 'try_stmt':
                    if not branch_matches and origin_keyword == 'else' \
                            and node_keyword == 'except':
                        return UNREACHABLE
                if branch_matches:
                    break

        # Direct parents get resolved, we filter scopes that are separate
        # branches.  This makes sense for autocompletion and static analysis.
        # For actual Python it doesn't matter, because we're talking about
        # potentially unreachable code.
        # e.g. `if 0:` would cause all name lookup within the flow make
        # unaccessible. This is not a "problem" in Python, because the code is
        # never called. In Jedi though, we still want to infer types.
        while origin_scope is not None:
            if first_flow_scope == origin_scope and branch_matches:
                return REACHABLE
            origin_scope = origin_scope.parent

    return _break_check(context, value_scope, first_flow_scope, node)


def _break_check(context, value_scope, flow_scope, node):
    reachable = REACHABLE
    if flow_scope.type == 'if_stmt':
        if flow_scope.is_node_after_else(node):
            for check_node in flow_scope.get_test_nodes():
                reachable = _check_if(context, check_node)
                if reachable in (REACHABLE, UNSURE):
                    break
            reachable = reachable.invert()
        else:
            flow_node = flow_scope.get_corresponding_test_node(node)
            if flow_node is not None:
                reachable = _check_if(context, flow_node)
    elif flow_scope.type in ('try_stmt', 'while_stmt'):
        return UNSURE

    # Only reachable branches need to be examined further.
    if reachable in (UNREACHABLE, UNSURE):
        return reachable

    if value_scope != flow_scope and value_scope != flow_scope.parent:
        flow_scope = get_parent_scope(flow_scope, include_flows=True)
        return reachable & _break_check(context, value_scope, flow_scope, node)
    else:
        return reachable


def _check_if(context, node):
    with execution_allowed(context.inference_state, node) as allowed:
        if not allowed:
            return UNSURE

        types = context.infer_node(node)
        values = set(x.py__bool__() for x in types)
        if len(values) == 1:
            return Status.lookup_table[values.pop()]
        else:
            return UNSURE<|MERGE_RESOLUTION|>--- conflicted
+++ resolved
@@ -5,13 +5,8 @@
 from jedi.inference.helpers import is_big_annoying_library
 
 
-<<<<<<< HEAD
-class Status(object):
+class Status:
     lookup_table: Dict[Optional[bool], 'Status'] = {}
-=======
-class Status:
-    lookup_table = {}
->>>>>>> 9d1587a4
 
     def __init__(self, value: Optional[bool], name: str) -> None:
         self._value = value
