from abc import abstractmethod
from inspect import Parameter
from typing import Optional, Tuple

from parso.tree import search_ancestor

from jedi.parser_utils import find_statement_documentation, clean_scope_docstring
from jedi.inference.utils import unite
from jedi.inference.base_value import ValueSet, NO_VALUES
from jedi.inference import docstrings
from jedi.cache import memoize_method
from jedi.inference.helpers import deep_ast_copy, infer_call_of_leaf
from jedi.plugins import plugin_manager


def _merge_name_docs(names):
    doc = ''
    for name in names:
        if doc:
            # In case we have multiple values, just return all of them
            # separated by a few dashes.
            doc += '\n' + '-' * 30 + '\n'
        doc += name.py__doc__()
    return doc


<<<<<<< HEAD
class AbstractNameDefinition(object):
    start_pos: Optional[Tuple[int, int]] = None
    string_name: str
=======
class AbstractNameDefinition:
    start_pos = None
    string_name = None
>>>>>>> 9d1587a4
    parent_context = None
    tree_name = None
    is_value_name = True
    """
    Used for the Jedi API to know if it's a keyword or an actual name.
    """

    @abstractmethod
    def infer(self):
        raise NotImplementedError

    @abstractmethod
    def goto(self):
        # Typically names are already definitions and therefore a goto on that
        # name will always result on itself.
        return {self}

    def get_qualified_names(self, include_module_names=False):
        qualified_names = self._get_qualified_names()
        if qualified_names is None or not include_module_names:
            return qualified_names

        module_names = self.get_root_context().string_names
        if module_names is None:
            return None
        return module_names + qualified_names

    def _get_qualified_names(self):
        # By default, a name has no qualified names.
        return None

    def get_root_context(self):
        return self.parent_context.get_root_context()

    def get_public_name(self):
        return self.string_name

    def __repr__(self):
        if self.start_pos is None:
            return '<%s: string_name=%s>' % (self.__class__.__name__, self.string_name)
        return '<%s: string_name=%s start_pos=%s>' % (self.__class__.__name__,
                                                      self.string_name, self.start_pos)

    def is_import(self):
        return False

    def py__doc__(self):
        return ''

    @property
    def api_type(self):
        return self.parent_context.api_type

    def get_defining_qualified_value(self):
        """
        Returns either None or the value that is public and qualified. Won't
        return a function, because a name in a function is never public.
        """
        return None


class AbstractArbitraryName(AbstractNameDefinition):
    """
    When you e.g. want to complete dicts keys, you probably want to complete
    string literals, which is not really a name, but for Jedi we use this
    concept of Name for completions as well.
    """
    is_value_name = False

    def __init__(self, inference_state, string):
        self.inference_state = inference_state
        self.string_name = string
        self.parent_context = inference_state.builtins_module

    def infer(self):
        return NO_VALUES


class AbstractTreeName(AbstractNameDefinition):
    def __init__(self, parent_context, tree_name):
        self.parent_context = parent_context
        self.tree_name = tree_name

    def get_qualified_names(self, include_module_names=False):
        import_node = search_ancestor(self.tree_name, 'import_name', 'import_from')
        # For import nodes we cannot just have names, because it's very unclear
        # how they would look like. For now we just ignore them in most cases.
        # In case of level == 1, it works always, because it's like a submodule
        # lookup.
        if import_node is not None and not (import_node.level == 1
                                            and self.get_root_context().get_value().is_package()):
            # TODO improve the situation for when level is present.
            if include_module_names and not import_node.level:
                return tuple(n.value for n in import_node.get_path_for_name(self.tree_name))
            else:
                return None

        return super().get_qualified_names(include_module_names)

    def _get_qualified_names(self):
        parent_names = self.parent_context.get_qualified_names()
        if parent_names is None:
            return None
        return parent_names + (self.tree_name.value,)

    def get_defining_qualified_value(self):
        if self.is_import():
            raise NotImplementedError("Shouldn't really happen, please report")
        elif self.parent_context:
            return self.parent_context.get_value()  # Might be None
        return None

    def goto(self):
        context = self.parent_context
        name = self.tree_name
        definition = name.get_definition(import_name_always=True)
        if definition is not None:
            type_ = definition.type
            if type_ == 'expr_stmt':
                # Only take the parent, because if it's more complicated than just
                # a name it's something you can "goto" again.
                is_simple_name = name.parent.type not in ('power', 'trailer')
                if is_simple_name:
                    return [self]
            elif type_ in ('import_from', 'import_name'):
                from jedi.inference.imports import goto_import
                module_names = goto_import(context, name)
                return module_names
            else:
                return [self]
        else:
            from jedi.inference.imports import follow_error_node_imports_if_possible
            values = follow_error_node_imports_if_possible(context, name)
            if values is not None:
                return [value.name for value in values]

        par = name.parent
        node_type = par.type
        if node_type == 'argument' and par.children[1] == '=' and par.children[0] == name:
            # Named param goto.
            trailer = par.parent
            if trailer.type == 'arglist':
                trailer = trailer.parent
            if trailer.type != 'classdef':
                if trailer.type == 'decorator':
                    value_set = context.infer_node(trailer.children[1])
                else:
                    i = trailer.parent.children.index(trailer)
                    to_infer = trailer.parent.children[:i]
                    if to_infer[0] == 'await':
                        to_infer.pop(0)
                    value_set = context.infer_node(to_infer[0])
                    from jedi.inference.syntax_tree import infer_trailer
                    for trailer in to_infer[1:]:
                        value_set = infer_trailer(context, value_set, trailer)
                param_names = []
                for value in value_set:
                    for signature in value.get_signatures():
                        for param_name in signature.get_param_names():
                            if param_name.string_name == name.value:
                                param_names.append(param_name)
                return param_names
        elif node_type == 'dotted_name':  # Is a decorator.
            index = par.children.index(name)
            if index > 0:
                new_dotted = deep_ast_copy(par)
                new_dotted.children[index - 1:] = []
                values = context.infer_node(new_dotted)
                return unite(
                    value.goto(name, name_context=context)
                    for value in values
                )

        if node_type == 'trailer' and par.children[0] == '.':
            values = infer_call_of_leaf(context, name, cut_own_trailer=True)
            return values.goto(name, name_context=context)
        else:
            stmt = search_ancestor(
                name, 'expr_stmt', 'lambdef'
            ) or name
            if stmt.type == 'lambdef':
                stmt = name
            return context.goto(name, position=stmt.start_pos)

    def is_import(self):
        imp = search_ancestor(self.tree_name, 'import_from', 'import_name')
        return imp is not None

    @property
    def string_name(self):
        return self.tree_name.value

    @property
    def start_pos(self):
        return self.tree_name.start_pos


class ValueNameMixin:
    def infer(self):
        return ValueSet([self._value])

    def py__doc__(self):
        doc = self._value.py__doc__()
        if not doc and self._value.is_stub():
            from jedi.inference.gradual.conversion import convert_names
            names = convert_names([self], prefer_stub_to_compiled=False)
            if self not in names:
                return _merge_name_docs(names)
        return doc

    def _get_qualified_names(self):
        return self._value.get_qualified_names()

    def get_root_context(self):
        if self.parent_context is None:  # A module
            return self._value.as_context()
        return super().get_root_context()

    def get_defining_qualified_value(self):
        context = self.parent_context
        if context.is_module() or context.is_class():
            return self.parent_context.get_value()  # Might be None
        return None

    @property
    def api_type(self):
        return self._value.api_type


class ValueName(ValueNameMixin, AbstractTreeName):
    def __init__(self, value, tree_name):
        super().__init__(value.parent_context, tree_name)
        self._value = value

    def goto(self):
        return ValueSet([self._value.name])


class TreeNameDefinition(AbstractTreeName):
    _API_TYPES = dict(
        import_name='module',
        import_from='module',
        funcdef='function',
        param='param',
        classdef='class',
    )

    def infer(self):
        # Refactor this, should probably be here.
        from jedi.inference.syntax_tree import tree_name_to_values
        return tree_name_to_values(
            self.parent_context.inference_state,
            self.parent_context,
            self.tree_name
        )

    @property
    def api_type(self):
        definition = self.tree_name.get_definition(import_name_always=True)
        if definition is None:
            return 'statement'
        return self._API_TYPES.get(definition.type, 'statement')

    def assignment_indexes(self):
        """
        Returns an array of tuple(int, node) of the indexes that are used in
        tuple assignments.

        For example if the name is ``y`` in the following code::

            x, (y, z) = 2, ''

        would result in ``[(1, xyz_node), (0, yz_node)]``.

        When searching for b in the case ``a, *b, c = [...]`` it will return::

            [(slice(1, -1), abc_node)]
        """
        indexes = []
        is_star_expr = False
        node = self.tree_name.parent
        compare = self.tree_name
        while node is not None:
            if node.type in ('testlist', 'testlist_comp', 'testlist_star_expr', 'exprlist'):
                for i, child in enumerate(node.children):
                    if child == compare:
                        index = int(i / 2)
                        if is_star_expr:
                            from_end = int((len(node.children) - i) / 2)
                            index = slice(index, -from_end)
                        indexes.insert(0, (index, node))
                        break
                else:
                    raise LookupError("Couldn't find the assignment.")
                is_star_expr = False
            elif node.type == 'star_expr':
                is_star_expr = True
            elif node.type in ('expr_stmt', 'sync_comp_for'):
                break

            compare = node
            node = node.parent
        return indexes

    def py__doc__(self):
        api_type = self.api_type
        if api_type in ('function', 'class'):
            # Make sure the names are not TreeNameDefinitions anymore.
            return clean_scope_docstring(self.tree_name.get_definition())

        if api_type == 'module':
            names = self.goto()
            if self not in names:
                return _merge_name_docs(names)

        if api_type == 'statement' and self.tree_name.is_definition():
            return find_statement_documentation(self.tree_name.get_definition())
        return ''


class _ParamMixin:
    def maybe_positional_argument(self, include_star=True):
        options = [Parameter.POSITIONAL_ONLY, Parameter.POSITIONAL_OR_KEYWORD]
        if include_star:
            options.append(Parameter.VAR_POSITIONAL)
        return self.get_kind() in options

    def maybe_keyword_argument(self, include_stars=True):
        options = [Parameter.KEYWORD_ONLY, Parameter.POSITIONAL_OR_KEYWORD]
        if include_stars:
            options.append(Parameter.VAR_KEYWORD)
        return self.get_kind() in options

    def _kind_string(self):
        kind = self.get_kind()
        if kind == Parameter.VAR_POSITIONAL:  # *args
            return '*'
        if kind == Parameter.VAR_KEYWORD:  # **kwargs
            return '**'
        return ''

    def get_qualified_names(self, include_module_names=False):
        return None


class ParamNameInterface(_ParamMixin):
    api_type = 'param'

    def get_kind(self):
        raise NotImplementedError

    def to_string(self):
        raise NotImplementedError

    def get_executed_param_name(self):
        """
        For dealing with type inference and working around the graph, we
        sometimes want to have the param name of the execution. This feels a
        bit strange and we might have to refactor at some point.

        For now however it exists to avoid infering params when we don't really
        need them (e.g. when we can just instead use annotations.
        """
        return None

    @property
    def star_count(self):
        kind = self.get_kind()
        if kind == Parameter.VAR_POSITIONAL:
            return 1
        if kind == Parameter.VAR_KEYWORD:
            return 2
        return 0


class BaseTreeParamName(ParamNameInterface, AbstractTreeName):
    annotation_node = None
    default_node = None

    def to_string(self):
        output = self._kind_string() + self.get_public_name()
        annotation = self.annotation_node
        default = self.default_node
        if annotation is not None:
            output += ': ' + annotation.get_code(include_prefix=False)
        if default is not None:
            output += '=' + default.get_code(include_prefix=False)
        return output

    def get_public_name(self):
        name = self.string_name
        if name.startswith('__'):
            # Params starting with __ are an equivalent to positional only
            # variables in typeshed.
            name = name[2:]
        return name

    def goto(self, **kwargs):
        return [self]


class _ActualTreeParamName(BaseTreeParamName):
    def __init__(self, function_value, tree_name):
        super().__init__(
            function_value.get_default_param_context(), tree_name)
        self.function_value = function_value

    def _get_param_node(self):
        return search_ancestor(self.tree_name, 'param')

    @property
    def annotation_node(self):
        return self._get_param_node().annotation

    def infer_annotation(self, execute_annotation=True, ignore_stars=False):
        from jedi.inference.gradual.annotation import infer_param
        values = infer_param(
            self.function_value, self._get_param_node(),
            ignore_stars=ignore_stars)
        if execute_annotation:
            values = values.execute_annotation()
        return values

    def infer_default(self):
        node = self.default_node
        if node is None:
            return NO_VALUES
        return self.parent_context.infer_node(node)

    @property
    def default_node(self):
        return self._get_param_node().default

    def get_kind(self):
        tree_param = self._get_param_node()
        if tree_param.star_count == 1:  # *args
            return Parameter.VAR_POSITIONAL
        if tree_param.star_count == 2:  # **kwargs
            return Parameter.VAR_KEYWORD

        # Params starting with __ are an equivalent to positional only
        # variables in typeshed.
        if tree_param.name.value.startswith('__'):
            return Parameter.POSITIONAL_ONLY

        parent = tree_param.parent
        param_appeared = False
        for p in parent.children:
            if param_appeared:
                if p == '/':
                    return Parameter.POSITIONAL_ONLY
            else:
                if p == '*':
                    return Parameter.KEYWORD_ONLY
                if p.type == 'param':
                    if p.star_count:
                        return Parameter.KEYWORD_ONLY
                    if p == tree_param:
                        param_appeared = True
        return Parameter.POSITIONAL_OR_KEYWORD

    def infer(self):
        values = self.infer_annotation()
        if values:
            return values

        doc_params = docstrings.infer_param(self.function_value, self._get_param_node())
        return doc_params


class AnonymousParamName(_ActualTreeParamName):
    @plugin_manager.decorate(name='goto_anonymous_param')
    def goto(self):
        return super().goto()

    @plugin_manager.decorate(name='infer_anonymous_param')
    def infer(self):
        values = super().infer()
        if values:
            return values
        from jedi.inference.dynamic_params import dynamic_param_lookup
        param = self._get_param_node()
        values = dynamic_param_lookup(self.function_value, param.position_index)
        if values:
            return values

        if param.star_count == 1:
            from jedi.inference.value.iterable import FakeTuple
            value = FakeTuple(self.function_value.inference_state, [])
        elif param.star_count == 2:
            from jedi.inference.value.iterable import FakeDict
            value = FakeDict(self.function_value.inference_state, {})
        elif param.default is None:
            return NO_VALUES
        else:
            return self.function_value.parent_context.infer_node(param.default)
        return ValueSet({value})


class ParamName(_ActualTreeParamName):
    def __init__(self, function_value, tree_name, arguments):
        super().__init__(function_value, tree_name)
        self.arguments = arguments

    def infer(self):
        values = super().infer()
        if values:
            return values

        return self.get_executed_param_name().infer()

    def get_executed_param_name(self):
        from jedi.inference.param import get_executed_param_names
        params_names = get_executed_param_names(self.function_value, self.arguments)
        return params_names[self._get_param_node().position_index]


class ParamNameWrapper(_ParamMixin):
    def __init__(self, param_name):
        self._wrapped_param_name = param_name

    def __getattr__(self, name):
        return getattr(self._wrapped_param_name, name)

    def __repr__(self):
        return '<%s: %s>' % (self.__class__.__name__, self._wrapped_param_name)


class ImportName(AbstractNameDefinition):
    start_pos = (1, 0)
    _level = 0

    def __init__(self, parent_context, string_name):
        self._from_module_context = parent_context
        self.string_name = string_name

    def get_qualified_names(self, include_module_names=False):
        if include_module_names:
            if self._level:
                assert self._level == 1, "Everything else is not supported for now"
                module_names = self._from_module_context.string_names
                if module_names is None:
                    return module_names
                return module_names + (self.string_name,)
            return (self.string_name,)
        return ()

    @property
    def parent_context(self):
        m = self._from_module_context
        import_values = self.infer()
        if not import_values:
            return m
        # It's almost always possible to find the import or to not find it. The
        # importing returns only one value, pretty much always.
        return next(iter(import_values)).as_context()

    @memoize_method
    def infer(self):
        from jedi.inference.imports import Importer
        m = self._from_module_context
        return Importer(m.inference_state, [self.string_name], m, level=self._level).follow()

    def goto(self):
        return [m.name for m in self.infer()]

    @property
    def api_type(self):
        return 'module'

    def py__doc__(self):
        return _merge_name_docs(self.goto())


class SubModuleName(ImportName):
    _level = 1


class NameWrapper:
    def __init__(self, wrapped_name):
        self._wrapped_name = wrapped_name

    def __getattr__(self, name):
        return getattr(self._wrapped_name, name)

    def __repr__(self):
        return '%s(%s)' % (self.__class__.__name__, self._wrapped_name)


class StubNameMixin:
    def py__doc__(self):
        from jedi.inference.gradual.conversion import convert_names
        # Stubs are not complicated and we can just follow simple statements
        # that have an equals in them, because they typically make something
        # else public. See e.g. stubs for `requests`.
        names = [self]
        if self.api_type == 'statement' and '=' in self.tree_name.get_definition().children:
            names = [v.name for v in self.infer()]

        names = convert_names(names, prefer_stub_to_compiled=False)
        if self in names:
            return super().py__doc__()
        else:
            # We have signatures ourselves in stubs, so don't use signatures
            # from the implementation.
            return _merge_name_docs(names)


# From here on down we make looking up the sys.version_info fast.
class StubName(StubNameMixin, TreeNameDefinition):
    def infer(self):
        inferred = super().infer()
        if self.string_name == 'version_info' and self.get_root_context().py__name__() == 'sys':
            from jedi.inference.gradual.stub_value import VersionInfo
            return ValueSet(VersionInfo(c) for c in inferred)
        return inferred


class ModuleName(ValueNameMixin, AbstractNameDefinition):
    start_pos = 1, 0

    def __init__(self, value, name):
        self._value = value
        self._name = name

    @property
    def string_name(self):
        return self._name


class StubModuleName(StubNameMixin, ModuleName):
    pass<|MERGE_RESOLUTION|>--- conflicted
+++ resolved
@@ -24,15 +24,9 @@
     return doc
 
 
-<<<<<<< HEAD
-class AbstractNameDefinition(object):
+class AbstractNameDefinition:
     start_pos: Optional[Tuple[int, int]] = None
     string_name: str
-=======
-class AbstractNameDefinition:
-    start_pos = None
-    string_name = None
->>>>>>> 9d1587a4
     parent_context = None
     tree_name = None
     is_value_name = True
