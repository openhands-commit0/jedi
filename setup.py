--- conflicted
+++ resolved
@@ -44,16 +44,11 @@
               'attrs',
           ],
           'qa': [
-<<<<<<< HEAD
               'flake8==5.0.4',
-              'mypy==0.782',
-=======
-              'flake8==3.8.3',
               # latest version supporting Python 3.6
               'mypy==0.971',
               # Arbitrary pins, latest at the time of pinning
               'types-setuptools==67.2.0.1',
->>>>>>> 83d0e238
           ],
           'docs': [
               # Just pin all of these.
