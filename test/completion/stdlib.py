--- conflicted
+++ resolved
@@ -36,7 +36,6 @@
 tuple.__itemsize__
 
 # -----------------
-<<<<<<< HEAD
 # type() calls with one parameter
 # -----------------
 #? int
@@ -65,7 +64,8 @@
 class X(): pass
 #? type
 type(X)
-=======
+
+# -----------------
 # enumerate
 # -----------------
 for i, j in enumerate(["as", "ad"]):
@@ -73,7 +73,6 @@
     i
     #? str()
     j
->>>>>>> 317ef333
 
 # -----------------
 # re
