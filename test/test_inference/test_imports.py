"""
Tests of various import related things that could not be tested with "Black Box
Tests".
"""

import os
from pathlib import Path

import pytest

import jedi
from jedi.file_io import FileIO
from jedi.inference import compiled
from jedi.inference import imports
from jedi.api.project import Project
from jedi.inference.gradual.conversion import _stub_to_python_value_set
from jedi.inference.references import get_module_contexts_containing_name
from ..helpers import get_example_dir, test_dir, test_dir_project, root_dir
from jedi.inference.compiled.subprocess.functions import _find_module_py33, _find_module

THIS_DIR = os.path.dirname(__file__)


def test_find_module_basic():
    """Needs to work like the old find_module."""
    assert _find_module_py33('_io') == (None, False)
    with pytest.raises(ImportError):
        assert _find_module_py33('_DOESNTEXIST_') == (None, None)


def test_find_module_package():
    file_io, is_package = _find_module('json')
    assert file_io.path.parts[-2:] == ('json', '__init__.py')
    assert is_package is True


def test_find_module_not_package():
    file_io, is_package = _find_module('io')
    assert file_io.path.name == 'io.py'
    assert is_package is False


pkg_zip_path = Path(get_example_dir('zipped_imports', 'pkg.zip'))


def test_find_module_package_zipped(Script, inference_state, environment):
    sys_path = environment.get_sys_path() + [str(pkg_zip_path)]

    project = Project('.', sys_path=sys_path)
    script = Script('import pkg; pkg.mod', project=project)
    assert len(script.complete()) == 1

    file_io, is_package = inference_state.compiled_subprocess.get_module_info(
        sys_path=sys_path,
        string='pkg',
        full_name='pkg'
    )
    assert file_io is not None
    assert file_io.path.parts[-3:] == ('pkg.zip', 'pkg', '__init__.py')
    assert file_io._zip_path.name == 'pkg.zip'
    assert is_package is True


@pytest.mark.parametrize(
    'code, file, package, path', [
        ('import pkg', '__init__.py', 'pkg', 'pkg'),
        ('import pkg', '__init__.py', 'pkg', 'pkg'),

        ('from pkg import module', 'module.py', 'pkg', None),
        ('from pkg.module', 'module.py', 'pkg', None),

        ('from pkg import nested', os.path.join('nested', '__init__.py'),
         'pkg.nested', os.path.join('pkg', 'nested')),
        ('from pkg.nested', os.path.join('nested', '__init__.py'),
         'pkg.nested', os.path.join('pkg', 'nested')),

        ('from pkg.nested import nested_module',
         os.path.join('nested', 'nested_module.py'), 'pkg.nested', None),
        ('from pkg.nested.nested_module',
         os.path.join('nested', 'nested_module.py'), 'pkg.nested', None),

        ('from pkg.namespace import namespace_module',
         os.path.join('namespace', 'namespace_module.py'), 'pkg.namespace', None),
        ('from pkg.namespace.namespace_module',
         os.path.join('namespace', 'namespace_module.py'), 'pkg.namespace', None),
    ]

)
def test_correct_zip_package_behavior(Script, inference_state, environment, code,
                                      file, package, path):
    sys_path = environment.get_sys_path() + [str(pkg_zip_path)]
    pkg, = Script(code, project=Project('.', sys_path=sys_path)).infer()
    value, = pkg._name.infer()
    assert value.py__file__() == pkg_zip_path.joinpath('pkg', file)
    assert '.'.join(value.py__package__()) == package
    assert value.is_package() is (path is not None)
    if path is not None:
        assert value.py__path__() == [str(pkg_zip_path.joinpath(path))]


def test_find_module_not_package_zipped(Script, inference_state, environment):
    path = get_example_dir('zipped_imports', 'not_pkg.zip')
    sys_path = environment.get_sys_path() + [path]
    script = Script('import not_pkg; not_pkg.val', project=Project('.', sys_path=sys_path))
    assert len(script.complete()) == 1

    file_io, is_package = inference_state.compiled_subprocess.get_module_info(
        sys_path=map(str, sys_path),
        string='not_pkg',
        full_name='not_pkg'
    )
    assert file_io.path.parts[-2:] == ('not_pkg.zip', 'not_pkg.py')
    assert is_package is False


def test_import_not_in_sys_path(Script, environment):
    """
    non-direct imports (not in sys.path)

    This is in the end just a fallback.
    """
    path = get_example_dir()
    module_path = os.path.join(path, 'not_in_sys_path', 'pkg', 'module.py')
    # This project tests the smart path option of Project. The sys_path is
    # explicitly given to make sure that the path is just dumb and only
    # includes non-folder dependencies.
    project = Project(path, sys_path=environment.get_sys_path())
    a = Script(path=module_path, project=project).infer(line=5)
    assert a[0].name == 'int'

    a = Script(path=module_path, project=project).infer(line=6)
    assert a[0].name == 'str'
    a = Script(path=module_path, project=project).infer(line=7)
    assert a[0].name == 'str'


@pytest.mark.parametrize("code,name", [
    ("from flask.ext import foo; foo.", "Foo"),  # flask_foo.py
    ("from flask.ext import bar; bar.", "Bar"),  # flaskext/bar.py
    ("from flask.ext import baz; baz.", "Baz"),  # flask_baz/__init__.py
    ("from flask.ext import moo; moo.", "Moo"),  # flaskext/moo/__init__.py
    ("from flask.ext.", "foo"),
    ("from flask.ext.", "bar"),
    ("from flask.ext.", "baz"),
    ("from flask.ext.", "moo"),
    pytest.param("import flask.ext.foo; flask.ext.foo.", "Foo", marks=pytest.mark.xfail),
    pytest.param("import flask.ext.bar; flask.ext.bar.", "Foo", marks=pytest.mark.xfail),
    pytest.param("import flask.ext.baz; flask.ext.baz.", "Foo", marks=pytest.mark.xfail),
    pytest.param("import flask.ext.moo; flask.ext.moo.", "Foo", marks=pytest.mark.xfail),
])
def test_flask_ext(Script, code, name):
    """flask.ext.foo is really imported from flaskext.foo or flask_foo.
    """
    path = get_example_dir('flask-site-packages')
    completions = Script(code, project=Project('.', sys_path=[path])).complete()
    assert name in [c.name for c in completions]


def test_not_importable_file(Script):
    src = 'import not_importable_file as x; x.'
    assert not Script(src, path='example.py', project=test_dir_project).complete()


def test_import_unique(Script):
    src = "import os; os.path"
    defs = Script(src, path='example.py').infer()
    parent_contexts = [d._name._value for d in defs]
    assert len(parent_contexts) == len(set(parent_contexts))


def test_cache_works_with_sys_path_param(Script, tmpdir):
    foo_path = tmpdir.join('foo')
    bar_path = tmpdir.join('bar')
    foo_path.join('module.py').write('foo = 123', ensure=True)
    bar_path.join('module.py').write('bar = 123', ensure=True)
    foo_completions = Script(
        'import module; module.',
        project=Project('.', sys_path=[foo_path.strpath]),
    ).complete()
    bar_completions = Script(
        'import module; module.',
        project=Project('.', sys_path=[bar_path.strpath]),
    ).complete()
    assert 'foo' in [c.name for c in foo_completions]
    assert 'bar' not in [c.name for c in foo_completions]

    assert 'bar' in [c.name for c in bar_completions]
    assert 'foo' not in [c.name for c in bar_completions]


def test_import_completion_docstring(Script):
    import abc
    s = Script('"""test"""\nimport ab')
    abc_completions = [c for c in s.complete() if c.name == 'abc']
    assert len(abc_completions) == 1
    assert abc_completions[0].docstring(fast=False) == abc.__doc__

    # However for performance reasons not all modules are loaded and the
    # docstring is empty in this case.
    assert abc_completions[0].docstring() == ''


def test_goto_definition_on_import(Script):
    assert Script("import sys_blabla").infer(1, 8) == []
    assert len(Script("import sys").infer(1, 8)) == 1


def test_complete_on_empty_import(ScriptWithProject):
    path = os.path.join(test_dir, 'whatever.py')
    assert ScriptWithProject("from datetime import").complete()[0].name == 'import'
    # should just list the files in the directory
    assert 10 < len(ScriptWithProject("from .", path=path).complete()) < 30

    # Global import
    assert len(ScriptWithProject("from . import", path=path).complete(1, 5)) > 30
    # relative import
    assert 10 < len(ScriptWithProject("from . import", path=path).complete(1, 6)) < 30

    # Global import
    assert len(ScriptWithProject("from . import classes", path=path).complete(1, 5)) > 30
    # relative import
    assert 10 < len(ScriptWithProject("from . import classes", path=path).complete(1, 6)) < 30

    wanted = {'ImportError', 'import', 'ImportWarning'}
    assert {c.name for c in ScriptWithProject("import").complete()} == wanted
    assert len(ScriptWithProject("import import", path=path).complete()) > 0

    # 111
    assert ScriptWithProject("from datetime import").complete()[0].name == 'import'
    assert ScriptWithProject("from datetime import ").complete()


def test_imports_on_global_namespace_without_path(Script):
    """If the path is None, there shouldn't be any import problem"""
    completions = Script("import operator").complete()
    assert [c.name for c in completions] == ['operator']
    completions = Script("import operator", path='example.py').complete()
    assert [c.name for c in completions] == ['operator']

    # the first one has a path the second doesn't
    completions = Script("import keyword", path='example.py').complete()
    assert [c.name for c in completions] == ['keyword']
    completions = Script("import keyword").complete()
    assert [c.name for c in completions] == ['keyword']


def test_named_import(Script):
    """named import - jedi-vim issue #8"""
    s = "import time as dt"
    assert len(Script(s, path='/').infer(1, 15)) == 1
    assert len(Script(s, path='/').infer(1, 10)) == 1


def test_nested_import(Script):
    s = "import multiprocessing.dummy; multiprocessing.dummy"
    g = Script(s).goto()
    assert len(g) == 1
    assert (g[0].line, g[0].column) != (0, 0)


def test_goto(Script):
    sys, = Script("import sys").goto(follow_imports=True)
    assert sys.type == 'module'


def test_os_after_from(Script):
    def check(source, result, column=None):
        completions = Script(source).complete(column=column)
        assert [c.name for c in completions] == result

    check('\nfrom os. ', ['path'])
    check('\nfrom os ', ['import'])
    check('from os ', ['import'])
    check('\nfrom os import whatever', ['import'], len('from os im'))

    check('from os\\\n', ['import'])
    check('from os \\\n', ['import'])


def test_os_issues(Script):
    def import_names(*args, **kwargs):
        return [d.name for d in Script(*args).complete(**kwargs)]

    # Github issue #759
    s = 'import os, s'
    assert 'sys' in import_names(s)
    assert 'path' not in import_names(s, column=len(s) - 1)
    assert 'os' in import_names(s, column=len(s) - 3)

    # Some more checks
    s = 'from os import path, e'
    assert 'environ' in import_names(s)
    assert 'json' not in import_names(s, column=len(s) - 1)
    assert 'environ' in import_names(s, column=len(s) - 1)
    assert 'path' in import_names(s, column=len(s) - 3)


def test_path_issues(Script):
    """
    See pull request #684 for details.
    """
    source = '''from datetime import '''
    assert Script(source).complete()


def test_compiled_import_none(monkeypatch, Script):
    """
    Related to #1079. An import might somehow fail and return None.
    """
    script = Script('import sys')
    monkeypatch.setattr(compiled, 'load_module', lambda *args, **kwargs: None)
    def_, = script.infer()
    assert def_.type == 'module'
    value, = def_._name.infer()
    assert not _stub_to_python_value_set(value)


@pytest.mark.parametrize(
    ('path', 'is_package', 'goal'), [
        # Both of these tests used to return relative paths to the module
        # context that was initially given, but now we just work with the file
        # system.
        (os.path.join(THIS_DIR, 'test_docstring.py'), False,
         ('test', 'test_inference', 'test_imports')),
        (os.path.join(THIS_DIR, '__init__.py'), True,
         ('test', 'test_inference', 'test_imports')),
    ]
)
def test_get_modules_containing_name(inference_state, path, goal, is_package):
    module = imports._load_python_module(
        inference_state,
        FileIO(path),
        import_names=('ok', 'lala', 'x'),
        is_package=is_package,
    )
    assert module
    module_context = module.as_context()
    input_module, found_module = get_module_contexts_containing_name(
        inference_state,
        [module_context],
        'string_that_only_exists_here'
    )
    assert input_module is module_context
    assert found_module.string_names == goal


@pytest.mark.parametrize(
    'path', ('api/whatever/test_this.py', 'api/whatever/file'))
@pytest.mark.parametrize('empty_sys_path', (False, True))
def test_relative_imports_with_multiple_similar_directories(Script, path, empty_sys_path):
    dir = get_example_dir('issue1209')
    if empty_sys_path:
        project = Project(dir, sys_path=(), smart_sys_path=False)
    else:
        project = Project(dir)
    script = Script(
        "from . ",
        path=os.path.join(dir, path),
        project=project,
    )
    name, import_ = script.complete()
    assert import_.name == 'import'
    assert name.name == 'api_test1'


def test_relative_imports_with_outside_paths(Script):
    dir = get_example_dir('issue1209')
    project = Project(dir, sys_path=[], smart_sys_path=False)
    script = Script(
        "from ...",
        path=os.path.join(dir, 'api/whatever/test_this.py'),
        project=project,
    )
    assert [c.name for c in script.complete()] == ['api', 'whatever']

    script = Script(
        "from " + '.' * 100,
        path=os.path.join(dir, 'api/whatever/test_this.py'),
        project=project,
    )
    assert not script.complete()


def test_relative_imports_without_path(Script):
    path = get_example_dir('issue1209', 'api', 'whatever')
    project = Project(path, sys_path=[], smart_sys_path=False)
    script = Script("from . ", project=project)
    assert [c.name for c in script.complete()] == ['api_test1', 'import']

    script = Script("from .. ", project=project)
    assert [c.name for c in script.complete()] == ['import', 'whatever']

    script = Script("from ... ", project=project)
    assert [c.name for c in script.complete()] == ['api', 'import', 'whatever']


def test_relative_import_out_of_file_system(Script):
    code = "from " + '.' * 100
    assert not Script(code).complete()
    script = Script(code + ' ')
    import_, = script.complete()
    assert import_.name == 'import'

    script = Script("from " + '.' * 100 + 'abc import ABCMeta')
    assert not script.infer()
    assert not script.complete()


@pytest.mark.parametrize(
    'level, directory, project_path, result', [
        (1, '/a/b/c', '/a', (['b', 'c'], '/a')),
        (2, '/a/b/c', '/a', (['b'], '/a')),
        (3, '/a/b/c', '/a', ([], '/a')),
        (4, '/a/b/c', '/a', (None, '/')),
        (5, '/a/b/c', '/a', (None, None)),
        (1, '/', '/', ([], '/')),
        (2, '/', '/', (None, None)),
        (1, '/a/b', '/a/b/c', (None, '/a/b')),
        (2, '/a/b', '/a/b/c', (None, '/a')),
        (3, '/a/b', '/a/b/c', (None, '/')),
    ]
)
def test_level_to_import_path(level, directory, project_path, result):
    assert imports._level_to_base_import_path(project_path, directory, level) == result


def test_import_name_calculation(Script):
    s = Script(path=os.path.join(test_dir, 'completion', 'isinstance.py'))
    m = s._get_module_context()
    assert m.string_names == ('test', 'completion', 'isinstance')


@pytest.mark.parametrize('name', ('builtins', 'typing'))
def test_pre_defined_imports_module(Script, environment, name):
    path = os.path.join(root_dir, name + '.py')
    module = Script('', path=path)._get_module_context()
    assert module.string_names == (name,)

    assert str(module.inference_state.builtins_module.py__file__()) != path
    assert str(module.inference_state.typing_module.py__file__()) != path


@pytest.mark.parametrize('name', ('builtins', 'typing'))
def test_import_needed_modules_by_jedi(Script, environment, tmpdir, name):
    module_path = tmpdir.join(name + '.py')
    module_path.write('int = ...')
    script = Script(
        'import ' + name,
        path=tmpdir.join('something.py').strpath,
        project=Project('.', sys_path=[tmpdir.strpath] + environment.get_sys_path()),
    )
    module, = script.infer()
    assert str(module._inference_state.builtins_module.py__file__()) != module_path
    assert str(module._inference_state.typing_module.py__file__()) != module_path


def test_import_with_semicolon(Script):
    names = [c.name for c in Script('xzy; from abc import ').complete()]
    assert 'ABCMeta' in names
    assert 'abc' not in names


def test_relative_import_star(Script):
    # Coming from github #1235
    source = """
    from . import *
    furl.c
    """
    script = Script(source, path='export.py')

    assert script.complete(3, len("furl.c"))


<<<<<<< HEAD
@pytest.mark.parametrize('with_init', [False, True])
def test_relative_imports_without_path_and_setup_py(
        Script, inference_state, environment, tmpdir, with_init):
    # Contrary to other tests here we create a temporary folder that is not
    # part of a folder with a setup.py that signifies
    tmpdir.join('file1.py').write('do_foo = 1')
    other_path = tmpdir.join('other_files')
    other_path.join('file2.py').write('def do_nothing():\n pass', ensure=True)
    if with_init:
        other_path.join('__init__.py').write('')

    for name, code in [('file2', 'from . import file2'),
                       ('file1', 'from .. import file1')]:
        for func in (jedi.Script.goto, jedi.Script.infer):
            n, = func(Script(code, path=other_path.join('test1.py').strpath))
            assert n.name == name
            assert n.type == 'module'
            assert n.line == 1
=======
def test_import_recursion(Script):
    path = get_example_dir('import-recursion', "cq_example.py")
    for c in Script(path=path).complete(3, 3):
        c.docstring()
>>>>>>> 42a759a7
<|MERGE_RESOLUTION|>--- conflicted
+++ resolved
@@ -471,7 +471,6 @@
     assert script.complete(3, len("furl.c"))
 
 
-<<<<<<< HEAD
 @pytest.mark.parametrize('with_init', [False, True])
 def test_relative_imports_without_path_and_setup_py(
         Script, inference_state, environment, tmpdir, with_init):
@@ -490,9 +489,9 @@
             assert n.name == name
             assert n.type == 'module'
             assert n.line == 1
-=======
+
+
 def test_import_recursion(Script):
     path = get_example_dir('import-recursion', "cq_example.py")
     for c in Script(path=path).complete(3, 3):
-        c.docstring()
->>>>>>> 42a759a7
+        c.docstring()