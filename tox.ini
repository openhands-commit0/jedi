[tox]
envlist = py26, py27, py32, py33, py34, py35
[testenv]
deps =
    pytest>=2.3.5
    pytest-cache
# docopt for sith doctests
    docopt
# coloroma for colored debug output
    colorama
setenv =
# https://github.com/tomchristie/django-rest-framework/issues/1957
# tox corrupts __pycache__, solution from here:
    PYTHONDONTWRITEBYTECODE=1
commands =
    py.test []
[testenv:py26]
deps =
    unittest2
    {[testenv]deps}
<<<<<<< HEAD
[testenv:py32]
deps =
    pip<8.0.0
    virtualenv<14.0.0
=======
[testenv:py27]
deps =
# for testing the typing module
    typing
    {[testenv]deps}
[testenv:py32]
deps =
    typing
    {[testenv]deps}
[testenv:py33]
deps =
    typing
    {[testenv]deps}
[testenv:py34]
deps =
    typing
    {[testenv]deps}
[testenv:py35]
deps =
    typing
>>>>>>> 9c0f3f95
    {[testenv]deps}
[testenv:cov]
deps =
    coverage
    {[testenv]deps}
commands =
    coverage run --source jedi -m py.test
    coverage report
[testenv:sith]
commands =
    {envpython} -c "import os; a='{envtmpdir}'; os.path.exists(a) or os.makedirs(a)"
    {envpython} sith.py --record {envtmpdir}/record.json random {posargs:jedi}<|MERGE_RESOLUTION|>--- conflicted
+++ resolved
@@ -18,12 +18,6 @@
 deps =
     unittest2
     {[testenv]deps}
-<<<<<<< HEAD
-[testenv:py32]
-deps =
-    pip<8.0.0
-    virtualenv<14.0.0
-=======
 [testenv:py27]
 deps =
 # for testing the typing module
@@ -44,7 +38,6 @@
 [testenv:py35]
 deps =
     typing
->>>>>>> 9c0f3f95
     {[testenv]deps}
 [testenv:cov]
 deps =
